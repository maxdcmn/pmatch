--- conflicted
+++ resolved
@@ -3,11 +3,8 @@
 from pydantic import BaseModel, Field
 from starlette.middleware.cors import CORSMiddleware
 from typing import Optional, List
-<<<<<<< HEAD
-=======
 import os
 from dotenv import load_dotenv
->>>>>>> 4e62ab65
 import uvicorn
 
 
@@ -125,14 +122,10 @@
         from openai import OpenAI  # type: ignore
     except Exception:
         raise HTTPException(status_code=500, detail="OpenAI client not installed")
-<<<<<<< HEAD
-    client = OpenAI()
-=======
     api_key = os.getenv("OPENAI_API_KEY")
     if not api_key:
         raise HTTPException(status_code=500, detail="OPENAI_API_KEY is not set")
     client = OpenAI(api_key=api_key)
->>>>>>> 4e62ab65
     resp = client.embeddings.create(model="text-embedding-3-small", input=[text])
     return resp.data[0].embedding  # type: ignore
 
