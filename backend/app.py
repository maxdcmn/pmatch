from __future__ import annotations
from fastapi import FastAPI, APIRouter, HTTPException, status, UploadFile, File
from pydantic import BaseModel, Field
from starlette.middleware.cors import CORSMiddleware
from typing import Optional, List
import uvicorn
<<<<<<< HEAD
import tempfile
import shutil
from pypdf import PdfReader

### pdf parsing
from user_info.paper_parsing import parse_paper_title_abstract as pp
from user_info.cv_parsing import generate_research_intro as gs


=======
from utils.llm_manager import LLMManager
from db.pg_client import get_conn
>>>>>>> 10b31019

app = FastAPI(title="PMatch API", version="0.1.0")

app.add_middleware(
    CORSMiddleware,
    allow_origins=[
        "http://localhost:3000",
        "http://127.0.0.1:3000",
        "http://localhost",
        "http://127.0.0.1",
    ],
    allow_credentials=True,
    allow_methods=["*"],
    allow_headers=["*"],
)


class LLMRequest(BaseModel):
    message: str = Field(..., min_length=1, description="Message to send to the LLM")


class LLMResponse(BaseModel):
    message: str = Field(..., description="Your original message to the LLM")
    response: str = Field(..., description="LLM's response to your message")
    success: bool = True
    metadata: Optional[dict] = None


class UploadResponse(BaseModel):
    filename: str
    content_type: str
    message: str
    detected_kind: Optional[str] = None
    result: Optional[dict] = None
    embedding: Optional[List[float]] = None


class SearchRequest(BaseModel):
    query: str = Field(..., min_length=1)
    top_k: int = Field(5, ge=1, le=20)


class ProfileHit(BaseModel):
    id: str
    name: str
    email: str
    title: str | None = None
    research_area: str | None = None
    profile_url: str | None = None
    abstracts: List[str] | None = None
    score: float


api = APIRouter(prefix="/api", tags=["api"])

@app.get("/healthz", tags=["health"], summary="Health check")
def health() -> dict[str, str]:
    return {"status": "ok", "version": app.version}


@api.post("/upload-pdf", response_model=UploadResponse, summary="Upload PDF file")
async def upload_pdf(file: UploadFile = File(...)) -> UploadResponse:
    # Validate content type
    if file.content_type != "application/pdf" and not file.filename.lower().endswith(".pdf"):
        raise HTTPException(status_code=status.HTTP_400_BAD_REQUEST, detail="File must be a PDF")

    # Save upload to temporary PDF
    await file.seek(0)
    with tempfile.NamedTemporaryFile(suffix=".pdf", delete=False) as tmp:
        pdf_path = tmp.name
        shutil.copyfileobj(file.file, tmp)

    # Count pages and decide parsing path
    try:
        n_pages = len(PdfReader(pdf_path).pages)
    except Exception:
        n_pages = 0
    detected = "paper" if n_pages > 5 else "cv"

    try:
        if detected == "paper":
            # Use paper parser: returns { title, abstract }
            parsed = pp(pdf_path)
            title = (parsed or {}).get("title", "")
            abstract = (parsed or {}).get("abstract", "")
            combined = f"\n\n".join([title, abstract]).strip()

            # Write combined text to a temp file
            with tempfile.NamedTemporaryFile(suffix=".txt", delete=False, mode="w", encoding="utf-8") as tf:
                tf.write(combined)
                txt_path = tf.name

            # Embed with our embed-query helper
            embedding = _embed_query(combined)

            return UploadResponse(
                filename=file.filename,
                content_type=file.content_type,
                message="Parsed paper successfully",
                detected_kind=detected,
                result={
                    "title": title,
                    "abstract": abstract,
                    "combined_text_file": txt_path,
                    "pages": n_pages,
                },
                embedding=embedding,
            )
        else:
            # CV path: parse to text, then generate a ~5-sentence intro
            from user_info.cv_parsing import parse_pdf_with_openai as pcv  # local import to avoid circularity
            cv_text = pcv(pdf_path)
            intro = gs(cv_text)

            with tempfile.NamedTemporaryFile(suffix=".txt", delete=False, mode="w", encoding="utf-8") as tf:
                tf.write(intro)
                intro_path = tf.name

            embedding = _embed_query(intro)

            return UploadResponse(
                filename=file.filename,
                content_type=file.content_type,
                message="Parsed CV successfully",
                detected_kind=detected,
                result={
                    "intro": intro,
                    "intro_text_file": intro_path,
                    "pages": n_pages,
                },
                embedding=embedding,
            )
    finally:
        # Cleanup uploaded temp PDF (keep generated .txt for audit if needed)
        try:
            import os
            os.unlink(pdf_path)
        except Exception:
            pass


@api.post("/llm-chat", response_model=LLMResponse, summary="Chat with LLM")
async def llm_chat(request: LLMRequest) -> LLMResponse:
    try:
        llm_manager = LLMManager(get_conn())
        llm_response = await llm_manager.chat_with_tools(request.message)

        return LLMResponse(
            message=request.message,
            response=llm_response["response"],
            success=True,
            metadata={
                "tools_used": llm_response.get("tools_used", []),
                "tool_results": llm_response.get("tool_results", [])
            }
        )

    except Exception as e:
        return LLMResponse(
            message=request.message,
            response=f"Error: {str(e)}",
            success=False
        )


def _embed_query(text: str) -> List[float]:
    try:
        from openai import OpenAI  # type: ignore
    except Exception:
        raise HTTPException(status_code=500, detail="OpenAI client not installed")
    client = OpenAI()
    resp = client.embeddings.create(model="text-embedding-3-large", input=[text])
    return resp.data[0].embedding  # type: ignore


@api.post("/search", response_model=list[ProfileHit], summary="Vector search profiles")
def search_profiles_api(payload: SearchRequest) -> list[ProfileHit]:
    from db.pg_client import search_profiles  # local import to keep startup lean
    embedding = _embed_query(payload.query)
    try:
        rows = search_profiles(embedding, top_k=payload.top_k)
    except Exception as e:
        raise HTTPException(status_code=500, detail=f"Search failed: {e}")
    hits: list[ProfileHit] = []
    for r in rows:
        hits.append(ProfileHit(
            id=str(r.get("id")),
            name=r.get("name"),
            email=r.get("email"),
            title=r.get("title"),
            research_area=r.get("research_area"),
            profile_url=r.get("profile_url"),
            abstracts=r.get("abstracts"),
            score=float(r.get("score", 0.0)),
        ))
    return hits


app.include_router(api)

if __name__ == "__main__":
    uvicorn.run(
        "app:app",
        host="0.0.0.0",
        port=8000,
        reload=True,
    )<|MERGE_RESOLUTION|>--- conflicted
+++ resolved
@@ -4,7 +4,6 @@
 from starlette.middleware.cors import CORSMiddleware
 from typing import Optional, List
 import uvicorn
-<<<<<<< HEAD
 import tempfile
 import shutil
 from pypdf import PdfReader
@@ -13,11 +12,8 @@
 from user_info.paper_parsing import parse_paper_title_abstract as pp
 from user_info.cv_parsing import generate_research_intro as gs
 
-
-=======
 from utils.llm_manager import LLMManager
 from db.pg_client import get_conn
->>>>>>> 10b31019
 
 app = FastAPI(title="PMatch API", version="0.1.0")
 
